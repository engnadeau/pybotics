--- conflicted
+++ resolved
@@ -35,20 +35,12 @@
 
 script:
 - python setup.py test
-<<<<<<< HEAD
 - flake8 --show-source -v --count --statistics pybotics
-=======
 - pydocstyle -e -s -v pybotics
->>>>>>> 5fe1827d
 
 after_success:
 - coveralls
 - codecov
-<<<<<<< HEAD
-- pydocstyle pybotics
-=======
-- flake8 --show-source pybotics
->>>>>>> 5fe1827d
 - vulture .
 - bandit -r pybotics
 - mypy pybotics
