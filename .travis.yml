language: python

matrix:
  include:
<<<<<<< HEAD
    - python: "2.7"
    - python: "3.2"
    - python: "3.3"
    - python: "3.4"
    - python: "3.5"
    - python: "3.5-dev"
    - python: "3.6"
    - python: "3.6-dev" 
    - python: "3.7-dev"
    - python: "nightly"
=======
  - python: 2.7
  - python: 3.4
  - python: 3.5
  - python: 3.5-dev
  - python: 3.6
  - python: 3.6-dev
  - python: 3.7-dev
  - python: nightly

>>>>>>> f55af091
  fast_finish: true

  allow_failures:
<<<<<<< HEAD
    - python: "2.7"
    - python: "3.2"
    - python: "3.3"
    - python: "3.7-dev"
    - python: "nightly"
=======
  - python: 2.7
  - python: 3.4
  - python: 3.7-dev
  - python: nightly
>>>>>>> f55af091

before_install:
- sudo apt-get -qq update
- sudo apt-get install -qq -y python-numpy
- sudo apt-get install -qq -y python-scipy
- sudo apt-get install -qq -y pandoc
- find .

install:
- pip install coveralls
- pip install codecov
- pip install pytest-cov
- pip install pydocstyle
- pip install flake8
- pip install vulture
- pip install bandit
- pip install pypandoc
- pip install .
- pip install -r requirements.txt

script:
- python setup.py test

after_success:
- coveralls
- codecov
- pydocstyle pybotics
- flake8 --show-source pybotics
- vulture .
- bandit -r pybotics

notifications:
  email: false

deploy:
  provider: pypi
  user: nnadeau
  password:
    secure: xJKEKNbGAlBcC/d6Z+3pRTSLA1KMhtb8ayVbsuyDa0tbmoZij7n6e3xbFx7matI0eB38YXrdP0gVO60T7EruLPlkyJSWlJMF4citdv/v5wnxZjzXTfYHY+4ym9uA+jHpZEyBiQY6Nfoj3FhqMUxXxwG0OI44wrMHFa8wLTHkCNJxRTRh63JyiGddqfwtgrsqiNRS60gVvYf+xjg09YjY4039TuaFf/HMJkJuivpgQBl2IbPxKYiGphNvDwxz2V6h0TrJCR/yK+3mV+2yaBVqSTaNQfmHf+VvUij7YX7POmrmMVif4Oxd1cFQoevnpZOOC7r0Bpg5Ts/bWPQKYn4+bPPm4e0e6Z1dmknLVInVLBGV4NzcbWsTuDqBvxZNOz+R7q9BKI7SVetYb0ZP1ceD5xORk3uNU5ROmPrXYC3+XCnHW8tmuewjFyzy7R62a7bfXBaWUptG0SFNn65KEVJvNE9d17hPpMO49Wmp5dHfp/Yqklr2KI+PZOmET0uvODUqB6F1bIYAShkUDS8Pq3fTu7uX5/wqoQ8kUHTi8xtnzjSnhrYTpbiSroz2rVeuHYlBdXYOoTUwJGN+6w/srijHKyAdUpiQMR7h46L4VIFqoUoq4W0ZiPwfsM3fWsTCtIwMZSH7rQDHWSIOnrAlv93c3kxwmkhsl1pRxHVQ7AwogUg=
  on:
    tags: true
    branch: release
    distributions: sdist bdist_wheel
    repo: nnadeau/pybotics<|MERGE_RESOLUTION|>--- conflicted
+++ resolved
@@ -2,19 +2,9 @@
 
 matrix:
   include:
-<<<<<<< HEAD
-    - python: "2.7"
-    - python: "3.2"
-    - python: "3.3"
-    - python: "3.4"
-    - python: "3.5"
-    - python: "3.5-dev"
-    - python: "3.6"
-    - python: "3.6-dev" 
-    - python: "3.7-dev"
-    - python: "nightly"
-=======
   - python: 2.7
+  - python: 3.2
+  - python: 3.3
   - python: 3.4
   - python: 3.5
   - python: 3.5-dev
@@ -23,22 +13,14 @@
   - python: 3.7-dev
   - python: nightly
 
->>>>>>> f55af091
   fast_finish: true
 
   allow_failures:
-<<<<<<< HEAD
-    - python: "2.7"
-    - python: "3.2"
-    - python: "3.3"
-    - python: "3.7-dev"
-    - python: "nightly"
-=======
   - python: 2.7
-  - python: 3.4
+  - python: 3.2
+  - python: 3.3
   - python: 3.7-dev
   - python: nightly
->>>>>>> f55af091
 
 before_install:
 - sudo apt-get -qq update
