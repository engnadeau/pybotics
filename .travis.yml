dist: trusty
sudo: required

language: python

matrix:
  fast_finish: true
  include:
  - python: 2.7
  - python: 3.2
  - python: 3.3
  - python: 3.4
  - python: 3.5
  - python: 3.5-dev
  - python: 3.6
  - python: 3.6-dev
  - python: 3.7-dev
  - python: nightly
  allow_failures:
  - python: 2.7
  - python: 3.2
  - python: 3.3
  - python: 3.7-dev
  - python: nightly

before_install:
- sudo apt -qq -y update
- sudo apt install -qq -y python-numpy python-scipy

install:
- pip install -r ci-requirements.txt
- python update_version.py
<<<<<<< HEAD
=======
- python convert_readme.py
>>>>>>> 5fe1827d
- pip install .

script:
- python setup.py test
- pydocstyle -e -s -v pybotics

after_success:
- coveralls
- codecov
- flake8 --show-source pybotics
- vulture .
- bandit -r pybotics
- mypy pybotics

notifications:
  email: false

deploy:
  - provider: pypi
    skip_cleanup: true
    user: nnadeau
    password:
      secure: "xJKEKNbGAlBcC/d6Z+3pRTSLA1KMhtb8ayVbsuyDa0tbmoZij7n6e3xbFx7matI0eB38YXrdP0gVO60T7EruLPlkyJSWlJMF4citdv/v5wnxZjzXTfYHY+4ym9uA+jHpZEyBiQY6Nfoj3FhqMUxXxwG0OI44wrMHFa8wLTHkCNJxRTRh63JyiGddqfwtgrsqiNRS60gVvYf+xjg09YjY4039TuaFf/HMJkJuivpgQBl2IbPxKYiGphNvDwxz2V6h0TrJCR/yK+3mV+2yaBVqSTaNQfmHf+VvUij7YX7POmrmMVif4Oxd1cFQoevnpZOOC7r0Bpg5Ts/bWPQKYn4+bPPm4e0e6Z1dmknLVInVLBGV4NzcbWsTuDqBvxZNOz+R7q9BKI7SVetYb0ZP1ceD5xORk3uNU5ROmPrXYC3+XCnHW8tmuewjFyzy7R62a7bfXBaWUptG0SFNn65KEVJvNE9d17hPpMO49Wmp5dHfp/Yqklr2KI+PZOmET0uvODUqB6F1bIYAShkUDS8Pq3fTu7uX5/wqoQ8kUHTi8xtnzjSnhrYTpbiSroz2rVeuHYlBdXYOoTUwJGN+6w/srijHKyAdUpiQMR7h46L4VIFqoUoq4W0ZiPwfsM3fWsTCtIwMZSH7rQDHWSIOnrAlv93c3kxwmkhsl1pRxHVQ7AwogUg="
    on:
      tags: true
      branch: master
      distributions: sdist bdist_wheel
      repo: nnadeau/pybotics
      python: 3.6
  - provider: releases
    api_key:
      secure: T22m7+XHswKDx1NmONF0S+DeUW9OmSt08yzQlVZNg2d9Y3M/RNGnAhri2zh2GuqLKXCCegBMVMqXwOhrgXgOAUiqu58Lc/mEL8FJvb6Dd32Y8qZE17OhY/rta4DFJc6otJSFZB+EZva8Y3o61UBq67OD93W+7JOxhB/sSYJeajVRqRC85j6g4j3cX3KQWQH2teLGNLQ1fTaDf3pfxoF8yt5J78yv6FrVsHtU/Ya7wkqEyciSvoIoccH3T+2OFaqSblaSrZ8lVb38F6IZssQ83zAFg8HwMr6bSSYXa++I41kwiaCaFPBUQrPnoQeU6I4HO+SXNYnmpprXfJZhl17S7RhcB70DHfgR4RqrT4g2XgiMqwShSzfpgujC8SRDG8+HUbETcsEuHpDAWdo/uvLSppl4ba5BnbHFbTd/ggzrz2yWuihGD1J81d5um+Pgiu3N216tZKGozszqyp0ZxwZw9BxFq81SBRw7lToPhZltex29jdDR+9x/JEVcZ0hs32N2K12N2a3FeCPzlikUysJfTo9vbHH4E9aIijx0Xr6nqp6kSsCgNBFFf2QLjaavES5TYSctupD/5Uaz3VGkTjXrTL8y8XGwN7YAwnrpuiApGX61OY0UdSwnm/XI3yNjnQkObvYyx7/xuV2koLsA1vO+bUg66fQ6hul3ll9uTg1vWJE=
    on:
      tags: true
      branch: master
      repo: nnadeau/pybotics<|MERGE_RESOLUTION|>--- conflicted
+++ resolved
@@ -30,10 +30,7 @@
 install:
 - pip install -r ci-requirements.txt
 - python update_version.py
-<<<<<<< HEAD
-=======
 - python convert_readme.py
->>>>>>> 5fe1827d
 - pip install .
 
 script:
